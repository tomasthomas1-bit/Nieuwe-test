fastapi
uvicorn
python-jose[cryptography]
passlib[bcrypt]
cryptography
haversine

pydantic
psycopg2-binary
python-multipart
httpx
<<<<<<< HEAD


# Linting
ruff==0.6.9

=======
# Linting
ruff==0.6.9
>>>>>>> c24df4c3
pytest
<|MERGE_RESOLUTION|>--- conflicted
+++ resolved
@@ -1,22 +1,19 @@
-fastapi
-uvicorn
-python-jose[cryptography]
-passlib[bcrypt]
-cryptography
-haversine
-
-pydantic
-psycopg2-binary
-python-multipart
-httpx
-<<<<<<< HEAD
-
-
-# Linting
-ruff==0.6.9
-
-=======
-# Linting
-ruff==0.6.9
->>>>>>> c24df4c3
-pytest
+fastapi
+uvicorn
+python-jose[cryptography]
+passlib[bcrypt]
+cryptography
+haversine
+
+pydantic
+psycopg2-binary
+python-multipart
+httpx
+
+
+# Linting
+ruff==0.6.9
+
+# Linting
+ruff==0.6.9
+pytest